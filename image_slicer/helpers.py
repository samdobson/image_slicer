--- conflicted
+++ resolved
@@ -3,10 +3,6 @@
 '''
 import os
 from PIL import Image
-<<<<<<< HEAD
-=======
-
->>>>>>> 504af2cf
 
 def get_basename(filename):
     """Strip path and extension. Return basename."""
