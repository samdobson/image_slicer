--- conflicted
+++ resolved
@@ -129,20 +129,6 @@
     try:
         col = int(col)
         row = int(row)
-<<<<<<< HEAD
-    except:
-        raise ValueError('columns and rows values could not be cast to integer.')
-
-    if col < 2:
-        raise ValueError('Number of columns must be between 2 and {} (you \
-                          asked for {}).'.format(SPLIT_LIMIT, col))
-    if row < 2 :
-        raise ValueError('Number of rows must be between 2 and {} (you \
-                          asked for {}).'.format(SPLIT_LIMIT, row))
-
-
-def slice_operations(im, number_tiles, col, row, save, filename):
-=======
     except BaseException:
         raise ValueError("columns and rows values could not be cast to integer.")
 
@@ -154,68 +140,44 @@
     if col == 1 and row == 1:
         raise ValueError("There is nothing to divide. You asked for the entire image.")
 
-
-def slice(
-    filename,
-    number_tiles=None,
-    col=None,
-    row=None,
-    save=True,
-    DecompressionBombWarning=True,
-):
-    """
-    Split an image into a specified number of tiles.
-
-    Args:
-       filename (str):  The filename of the image to split.
-       number_tiles (int):  The number of tiles required.
-
-    Kwargs:
-       save (bool): Whether or not to save tiles to disk.
-       DecompressionBombWarning (bool): Whether to suppress
-       Pillow DecompressionBombWarning
-
-    Returns:
-        Tuple of :class:`Tile` instances.
-    """
-    if DecompressionBombWarning is False:
-        Image.MAX_IMAGE_PIXELS = None
-
-    im = Image.open(filename)
->>>>>>> 2eff847b
+def slice_operations(im, number_tiles, col, row, save, filename):
     im_w, im_h = im.size
 
     columns = 0
     rows = 0
-    if number_tiles:
+    if not number_tiles is None:
         validate_image(im, number_tiles)
         columns, rows = calc_columns_rows(number_tiles)
+        extras = (columns * rows) - number_tiles
     else:
         validate_image_col_row(im, col, row)
         columns = col
         rows = row
+        extras = (columns * rows) - number_tiles
+
 
     tile_w, tile_h = int(floor(im_w / columns)), int(floor(im_h / rows))
 
     tiles = []
     number = 1
-    for pos_y in range(0, im_h - rows, tile_h):  # -rows for rounding error.
-        for pos_x in range(0, im_w - columns, tile_w):  # as above.
+    for pos_y in range(0, im_h - rows, tile_h): # -rows for rounding error.
+        for pos_x in range(0, im_w - columns, tile_w): # as above.
             area = (pos_x, pos_y, pos_x + tile_w, pos_y + tile_h)
             image = im.crop(area)
-            position = (int(floor(pos_x / tile_w)) + 1, int(floor(pos_y / tile_h)) + 1)
+            position = (int(floor(pos_x / tile_w)) + 1,
+                        int(floor(pos_y / tile_h)) + 1)
             coords = (pos_x, pos_y)
             tile = Tile(image, number, position, coords)
             tiles.append(tile)
             number += 1
     if save:
-        save_tiles(
-            tiles, prefix=get_basename(filename), directory=os.path.dirname(filename)
-        )
+        save_tiles(tiles,
+                   prefix=get_basename(filename),
+                   directory=os.path.dirname(filename))
     return tuple(tiles)
 
-<<<<<<< HEAD
-def slice_PIL_Image(im, number_tiles=None, col=None, row=None, save=True, 
+
+def slice_PIL_Image(im, number_tiles=None, col=None, row=None, save=True,
     im_filename=None):
     """
     Split an PIL Image object into a specified number of tiles.
@@ -226,8 +188,8 @@
 
     Kwargs:
        save (bool): Whether or not to save tiles to disk.
-       im_filename (str): If save=True, the base filename of the Image 
-            object. Dynamic filenames for all tiles will be calculated by 
+       im_filename (str): If save=True, the base filename of the Image
+            object. Dynamic filenames for all tiles will be calculated by
             appending tile number to base filename
 
             Ex: im_filename = path/image.png
@@ -263,11 +225,7 @@
     im = Image.open(filename)
     return slice_operations(im, number_tiles, col, row, save, filename)
 
-def save_tiles(tiles, prefix='', directory=os.getcwd(), format='png'):
-=======
-
 def save_tiles(tiles, prefix="", directory=os.getcwd(), format="png"):
->>>>>>> 2eff847b
     """
     Write image files to disk. Create specified folder(s) if they
        don't exist. Return list of :class:`Tile` instance.
@@ -282,30 +240,28 @@
     Returns:
         Tuple of :class:`Tile` instances.
     """
+#    Causes problems in CLI script.
+#    if not os.path.exists(directory):
+#        os.makedirs(directory)
     for tile in tiles:
-        tile.save(
-            filename=tile.generate_filename(
-                prefix=prefix, directory=directory, format=format
-            ),
-            format=format,
-        )
+        tile.save(filename=tile.generate_filename(prefix=prefix,
+                                                  directory=directory,
+                                                  format=format),
+                                                  format=format)
     return tuple(tiles)
 
 
 def get_image_column_row(filename):
     """Determine column and row position for filename."""
-    row, column = os.path.splitext(filename)[0][-5:].split("_")
-    return (int(column) - 1, int(row) - 1)
+    row, column = os.path.splitext(filename)[0][-5:].split('_')
+    return (int(column)-1, int(row)-1)
 
 
 def open_images_in(directory):
     """Open all images in a directory. Return tuple of Tile instances."""
 
-    files = [
-        filename
-        for filename in os.listdir(directory)
-        if "_" in filename and not filename.startswith("joined")
-    ]
+    files = [filename for filename in os.listdir(directory)
+                    if '_' in filename and not filename.startswith('joined')]
     tiles = []
     if len(files) > 0:
         i = 0
@@ -313,19 +269,11 @@
             pos = get_image_column_row(file)
             im = Image.open(os.path.join(directory, file))
 
-            position_xy = [0, 0]
-            count = 0
-            for a, b in zip(pos, im.size):
-                position_xy[count] = a * b
+            position_xy=[0,0]
+            count=0
+            for a,b in zip(pos,im.size):
+                position_xy[count] = a*b
                 count = count + 1
-            tiles.append(
-                Tile(
-                    image=im,
-                    position=pos,
-                    number=i + 1,
-                    coords=position_xy,
-                    filename=file,
-                )
-            )
+            tiles.append(Tile(image = im, position = pos, number = i+1, coords = position_xy, filename = file))
             i = i + 1
     return tiles